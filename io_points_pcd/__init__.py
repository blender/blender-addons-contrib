--- conflicted
+++ resolved
@@ -1,4 +1,3 @@
-<<<<<<< HEAD
 # ##### BEGIN GPL LICENSE BLOCK #####
 #
 #  This program is free software; you can redistribute it and/or
@@ -127,136 +126,4 @@
 
 
 if __name__ == "__main__":
-    register()
-
-=======
-# ##### BEGIN GPL LICENSE BLOCK #####
-#
-#  This program is free software; you can redistribute it and/or
-#  modify it under the terms of the GNU General Public License
-#  as published by the Free Software Foundation; either version 2
-#  of the License, or (at your option) any later version.
-#
-#  This program is distributed in the hope that it will be useful,
-#  but WITHOUT ANY WARRANTY; without even the implied warranty of
-#  MERCHANTABILITY or FITNESS FOR A PARTICULAR PURPOSE.  See the
-#  GNU General Public License for more details.
-#
-#  You should have received a copy of the GNU General Public License
-#  along with this program; if not, write to the Free Software Foundation,
-#  Inc., 51 Franklin Street, Fifth Floor, Boston, MA 02110-1301, USA.
-#
-# ##### END GPL LICENSE BLOCK #####
-
-bl_info = {
-    "name": "PCD",
-    "author": "Aurel Wildfellner",
-    "version": (0, 2),
-    "blender": (2, 57, 0),
-    "location": "File > Import-Export > Point Cloud Data",
-    "description": "Imports and Exports PCD (Point Cloud Data) files. PCD files are the default format used by  pcl (Point Cloud Library).",
-    "warning": "",
-    "wiki_url": "http://wiki.blender.org/index.php?title=Extensions:2.6/Py/Scripts/Import-Export/Point_Cloud_Data_IO",
-    "tracker_url": "https://developer.blender.org/maniphest/task/edit/form/2/",
-#    "support": 'OFFICAL',
-    "category": "Import-Export"}
-
-
-if "bpy" in locals():
-    import imp
-    imp.reload(pcd_utils)
-else:
-    from . import pcd_utils
-
-import itertools
-import os
-
-
-import bpy
-from bpy.props import *
-from bpy_extras.io_utils import ExportHelper, ImportHelper
-
-
-class ImportPCD(bpy.types.Operator, ImportHelper):
-    """Load PCD (Point Cloud Data) files"""
-    bl_idname = "import_points.stl"
-    bl_label = "Import PCD"
-
-    filename_ext = ".pcd"
-
-    filter_glob = StringProperty(default="*.pcd", options={'HIDDEN'})
-    object_name = StringProperty(default="", options={'HIDDEN'})
-
-    files = CollectionProperty(name="File Path",
-                          description="File path used for importing "
-                                      "the PCD file",
-                          type=bpy.types.OperatorFileListElement)
-
-    directory = StringProperty(subtype='DIR_PATH')
-
-    def execute(self, context):
-        paths = [os.path.join(self.directory, name.name) for name in self.files]
-        if not paths:
-            paths.append(self.filepath)
-
-        for path in paths:
-
-            objname = ""
-
-            if self.object_name == "":
-                # name the object with the filename exluding .pcd
-                objname = os.path.basename(path)[:-4]
-            else:
-                # use name set by calling the operator with the arg
-                objname = self.object_name
-
-            pcd_utils.import_pcd(path, objname)
-
-        return {'FINISHED'}
-
-
-
-
-class ExportPCD(bpy.types.Operator, ExportHelper):
-    """Save PCD (Point Cloud Data) files"""
-    bl_idname = "export_points.pcd"
-    bl_label = "Export PCD"
-
-    filename_ext = ".pcd"
-
-    filter_glob = StringProperty(default="*.pcd", options={'HIDDEN'})
-
-
-    def execute(self, context):
-        pcd_utils.export_pcd(self.filepath)
-
-        return {'FINISHED'}
-
-
-
-
-def menu_func_import(self, context):
-    self.layout.operator(ImportPCD.bl_idname, text="Point Cloud Data (.pcd)").filepath = "*.pcd"
-
-
-def menu_func_export(self, context):
-    self.layout.operator(ExportPCD.bl_idname, text="Point Cloud Data (.pcd)")
-
-
-def register():
-    bpy.utils.register_module(__name__)
-
-    bpy.types.INFO_MT_file_import.append(menu_func_import)
-    bpy.types.INFO_MT_file_export.append(menu_func_export)
-
-
-def unregister():
-    bpy.utils.unregister_module(__name__)
-
-    bpy.types.INFO_MT_file_import.remove(menu_func_import)
-    bpy.types.INFO_MT_file_export.remove(menu_func_export)
-
-
-if __name__ == "__main__":
-    register()
->>>>>>> ecc140b2
+    register()